Set-ExecutionPolicy RemoteSigned
# Path to the __version__.py file
$versionFilePath = "__version__.py"

<<<<<<< HEAD
$version = $version -replace "-[^.]*", ""
$formatted_version = "$version" -replace '\.', ',' -replace '-service-refactor', ''
=======
# Check if the file exists
if (-Not (Test-Path $versionFilePath)) {
    Write-Host "Version file not found: $versionFilePath"
    exit
}

# Read the file content
$fileContent = Get-Content $versionFilePath

Write-Host "Version file contents: $fileContent"

# Use regex to extract the version number
$versionRegex = "__version__ = '(.*)'"
$version = if ($fileContent -match $versionRegex) {
    $matches[1]
} else {
    "Unknown"
}

Write-Host "Extracted version: $version"

# Ensure the version string contains exactly three values separated by commas
$formatted_version = $version -replace '\.', ',' -replace '-service-refactor', ''
$version_parts = $formatted_version.Split(',')
while ($version_parts.Count -lt 4) {
    $formatted_version += ',0'
    $version_parts += 1
}

Write-Host "Formatted version: $formatted_version"
>>>>>>> c4efa59e

$versionInfo = @"
VSVersionInfo(
    ffi=FixedFileInfo(
      filevers=($formatted_version),
      prodvers=($formatted_version),
      mask=0x3f,
      flags=0x0,
      OS=0x4,
      fileType=0x1,
      subtype=0x0,
      date=(0, 0)
    ),
    kids=[
      StringFileInfo(
        [
          StringTable(
            u'040904b0',
            [StringStruct(u'FileVersion', u'$version'),
            StringStruct(u'ProductVersion', u'$version')]
          )
        ]
      ),
      VarFileInfo([VarStruct(u'Translation', [0x409, 1200])])
    ]
  )
"@

$versionInfo | Out-File -FilePath version.txt -Encoding utf8

Write-Host "Version info written to version.txt"<|MERGE_RESOLUTION|>--- conflicted
+++ resolved
@@ -2,10 +2,8 @@
 # Path to the __version__.py file
 $versionFilePath = "__version__.py"
 
-<<<<<<< HEAD
 $version = $version -replace "-[^.]*", ""
-$formatted_version = "$version" -replace '\.', ',' -replace '-service-refactor', ''
-=======
+
 # Check if the file exists
 if (-Not (Test-Path $versionFilePath)) {
     Write-Host "Version file not found: $versionFilePath"
@@ -36,7 +34,6 @@
 }
 
 Write-Host "Formatted version: $formatted_version"
->>>>>>> c4efa59e
 
 $versionInfo = @"
 VSVersionInfo(
