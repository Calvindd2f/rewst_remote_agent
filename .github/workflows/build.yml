name: Build

<<<<<<< HEAD

=======
>>>>>>> c4efa59e
on:
  push:
    branches:
      - main
    paths-ignore:
      - '__version__.py'  # Ignore commits that only update the version file
  pull_request:

jobs:

  bump_version:
    runs-on: ubuntu-latest
    outputs:
      new_tag: ${{ steps.tag_version.outputs.new_tag }}
      new_version: ${{ steps.tag_version.outputs.new_version }}
    steps:
    - name: Bump version and push tag
      id: tag_version
      uses: mathieudutour/github-tag-action@v6.2
      with:
        github_token: ${{ secrets.GITHUB_TOKEN }}
    - name: Print version output
      run: echo "Version output is ${{ steps.tag_version.outputs.new_version }}"

  update_version:
    runs-on: ubuntu-latest
    needs: bump_version
    outputs:
      new_version: ${{ needs.bump_version.outputs.new_version }}
    steps:
      - uses: actions/checkout@v4
        with:
          fetch-depth: 0
      - name: Update version file
        run: echo "__version__ = '${{ needs.bump_version.outputs.new_version }}'" > /home/runner/work/rewst_remote_agent/rewst_remote_agent/__version__.py
      - name: Commit and push version file
        run: |
          git config --local user.email "automated_builds@rewst.io"
          git config --local user.name "Rewst GitHub Actions"
          git add /home/runner/work/rewst_remote_agent/rewst_remote_agent/__version__.py
          git commit -m "Update version to ${{ needs.bump_version.outputs.new_version }} [skip ci]"
          git push --force-with-lease origin main

  build:
    needs: update_version
    runs-on: ${{ matrix.os }}
    if: "!contains(github.event.head_commit.message, 'skip ci')"
    strategy:
      matrix:
        os: [windows-latest]
        python-version: ["3.12"]
    steps:
    - uses: actions/checkout@v4
    - name: Set up Python ${{ matrix.python-version }}
      uses: actions/setup-python@v5
      with:
        python-version: ${{ matrix.python-version }}

    - name: Print new version
      run: echo "New version is ${{ needs.update_version.outputs.new_version }}"

    - name: Write MS Version file (Windows)
      if: matrix.os == 'windows-latest'
      shell: pwsh
      run: .\.github\workflows\Write-VersionFile.ps1

    - name: Install dependencies
      run: |
        python -m pip install --upgrade pip
        pip install -r requirements.txt

    - name: Install PyInstaller
      run: pip install pyinstaller

    - name: Run build script (Windows)
      if: matrix.os == 'windows-latest'
      shell: cmd
      run: .github\workflows\build.bat
<<<<<<< HEAD

=======
    
>>>>>>> c4efa59e
#    - name: Run build script (Ubuntu Linux)
#      if: matrix.os == 'ubuntu-latest'
#      run: |
#        chmod +x .github/workflows/build.sh
#        .github/workflows/build.sh
<<<<<<< HEAD

=======
    
>>>>>>> c4efa59e
#    - name: Upload Executable (Linux)
#      if: matrix.os == 'ubuntu-latest'
#      uses: actions/upload-artifact@v2
#      with:
#        name: linux-latest-asset
#        path: |
#          ./dist/rewst_remote_agent
#          ./dist/rewst_service_manager
#          ./dist/rewst_agent_config
#
#    - name: Run build script (MacOS)
#      if: matrix.os == 'macos-latest'
#      run: |
#        chmod +x .github/workflows/build.sh
#        .github/workflows/build.sh
#
#    - name: Upload Executable (MacOS)
#      if: matrix.os == 'macos-latest'
#      uses: actions/upload-artifact@v2
#      with:
#        name: macos-latest-asset
#        path: |
#          ./dist/rewst_remote_agent
#          ./dist/rewst_service_manager
#          ./dist/rewst_agent_config
<<<<<<< HEAD

=======
    
>>>>>>> c4efa59e
    - name: Sign with SSL.com CodeSignTool
      if: matrix.os == 'windows-latest'
      shell: pwsh
      run: |
        .\.github\workflows\ssl_com_sign_binaries.ps1 -username '${{ secrets.SSL_COM_USERNAME }}' -password '${{ secrets.SSL_COM_PASSWORD }}' -credentialId '${{ secrets.SSL_COM_CREDENTIAL_ID }}' -totpSecret '${{ secrets.SSL_COM_OTP }}'


    - name: Generate Checksums (Windows)
      if: matrix.os == 'windows-latest'
      run: |
        Get-FileHash -Path ./dist/signed/rewst_windows_service.exe -Algorithm SHA256 | Format-List | Out-File -FilePath ./dist/signed/rewst_windows_service.exe.sha256
        Get-FileHash -Path ./dist/signed/rewst_remote_agent.exe -Algorithm SHA256 | Format-List | Out-File -FilePath ./dist/signed/rewst_remote_agent.exe.sha256
        Get-FileHash -Path ./dist/signed/rewst_agent_config.exe -Algorithm SHA256 | Format-List | Out-File -FilePath ./dist/signed/rewst_agent_config.exe.sha256
        Get-FileHash -Path ./dist/signed/rewst_service_manager.exe -Algorithm SHA256 | Format-List | Out-File -FilePath ./dist/signed/rewst_service_manager.exe.sha256

    - name: Upload Signed Executable (Windows)
      if: matrix.os == 'windows-latest'
      uses: actions/upload-artifact@v2
      with:
        name: windows-latest-signed-asset
        path: |
          ./dist/signed/rewst_windows_service.exe
          ./dist/signed/rewst_service_manager.exe
          ./dist/signed/rewst_remote_agent.exe
          ./dist/signed/rewst_agent_config.exe
          ./dist/signed/rewst_windows_service.exe.sha256
          ./dist/signed/rewst_service_manager.exe.sha256
          ./dist/signed/rewst_remote_agent.exe.sha256
          ./dist/signed/rewst_agent_config.exe.sha256

  release:
    needs: [ bump_version, build ]
    runs-on: ubuntu-latest

    steps:
    - uses: actions/checkout@v4

    - name: Create Release
      id: create_release
      uses: actions/create-release@v1
      env:
        GITHUB_TOKEN: ${{ secrets.GITHUB_TOKEN }}
      with:
        tag_name: ${{ needs.bump_version.outputs.new_tag }}
        release_name: Release ${{ needs.bump_version.outputs.new_tag }}
        draft: false
        prerelease: false

    - name: Download all assets
      uses: actions/download-artifact@v2

#  rpmbuild:
#    if: "!contains(github.event.head_commit.message, 'skip ci')"
#    runs-on: ubuntu-latest
#    needs: [ update_version, release ]
#    strategy:
#      matrix:
#        rhel-version: [ "almalinux:8" ]
#
#    steps:
#      - name: Checkout code
#        uses: actions/checkout@v4
#
#      - name: Prepare RPM Spec File
#        run: |
#          echo "Setting version $${{ needs.update_version.outputs.new_version }}"
#          sed -e "s/%VERSION%/${{ needs.update_version.outputs.new_version }}/g" .github/templates/rewst_remote_agent.spec > rewst_remote_agent.spec
#          echo "Changelog:" > CHANGELOG.md
#          git log --format='%s' -n 10 >> CHANGELOG.md
#          echo "%changelog" >> rewst_remote_agent.spec
#          cat CHANGELOG.md >> rewst_remote_agent.spec
#          echo "Using RPM Spec file:"
#          cat rewst_remote_agent.spec
#
#      - name: Build RPM in Docker
#        run: |
#          docker run --rm -v ${{ github.workspace }}:/workspace -w /workspace ${{ matrix.rhel-version }} bash -c "
#          yum install -y rpm-build python3-devel
#          ls -l
#          rpmbuild -ba rewst_remote_agent.spec --define '_sourcedir .' --define '_rpmdir ./rpms'"
#        shell: bash
#
#      - name: Archive RPM Package
#        uses: actions/upload-artifact@v2
#        with:
#          name: rpm-package-rhel{{ matrix.rhel-version }}
#          path: ./rpms/**/*.rpm


    # Windows Files
    - name: Upload Release Assets - Windows (rewst_windows_service)
      uses: actions/upload-release-asset@v1
      env:
        GITHUB_TOKEN: ${{ secrets.GITHUB_TOKEN }}
      with:
        upload_url: ${{ steps.create_release.outputs.upload_url }}
        asset_path: ./windows-latest-signed-asset/rewst_windows_service.exe
        asset_name: rewst_windows_service.win.exe
        asset_content_type: application/octet-stream

    - name: Upload Release Assets - Windows (rewst_remote_agent)
      uses: actions/upload-release-asset@v1
      env:
        GITHUB_TOKEN: ${{ secrets.GITHUB_TOKEN }}
      with:
        upload_url: ${{ steps.create_release.outputs.upload_url }}
        asset_path: ./windows-latest-signed-asset/rewst_remote_agent.exe
        asset_name: rewst_remote_agent.win.exe
        asset_content_type: application/octet-stream

    - name: Upload Release Assets - Windows (rewst_service_manager)
      uses: actions/upload-release-asset@v1
      env:
        GITHUB_TOKEN: ${{ secrets.GITHUB_TOKEN }}
      with:
        upload_url: ${{ steps.create_release.outputs.upload_url }}
        asset_path: ./windows-latest-signed-asset/rewst_service_manager.exe
        asset_name: rewst_service_manager.win.exe
        asset_content_type: application/octet-stream

    - name: Upload Release Assets - Windows (rewst_agent_config)
      uses: actions/upload-release-asset@v1
      env:
        GITHUB_TOKEN: ${{ secrets.GITHUB_TOKEN }}
      with:
        upload_url: ${{ steps.create_release.outputs.upload_url }}
        asset_path: ./windows-latest-signed-asset/rewst_agent_config.exe
        asset_name: rewst_agent_config.win.exe
        asset_content_type: application/octet-stream

    - name: Upload Checksum File - Windows (rewst_windows_service)
      uses: actions/upload-release-asset@v1
      env:
        GITHUB_TOKEN: ${{ secrets.GITHUB_TOKEN }}
      with:
        upload_url: ${{ steps.create_release.outputs.upload_url }}
        asset_path: ./windows-latest-signed-asset/rewst_windows_service.exe.sha256
        asset_name: rewst_windows_service.win.exe.sha256
        asset_content_type: text/plain

    - name: Upload Checksum File - Windows (rewst_remote_agent)
      uses: actions/upload-release-asset@v1
      env:
        GITHUB_TOKEN: ${{ secrets.GITHUB_TOKEN }}
      with:
        upload_url: ${{ steps.create_release.outputs.upload_url }}
        asset_path: ./windows-latest-signed-asset/rewst_remote_agent.exe.sha256
        asset_name: rewst_remote_agent.win.exe.sha256
        asset_content_type: text/plain

    - name: Upload Checksum File - Windows (rewst_service_manager)
      uses: actions/upload-release-asset@v1
      env:
        GITHUB_TOKEN: ${{ secrets.GITHUB_TOKEN }}
      with:
        upload_url: ${{ steps.create_release.outputs.upload_url }}
        asset_path: ./windows-latest-signed-asset/rewst_service_manager.exe.sha256
        asset_name: rewst_service_manager.win.exe.sha256
        asset_content_type: text/plain

    - name: Upload Checksum File - Windows (rewst_agent_config)
      uses: actions/upload-release-asset@v1
      env:
        GITHUB_TOKEN: ${{ secrets.GITHUB_TOKEN }}
      with:
        upload_url: ${{ steps.create_release.outputs.upload_url }}
        asset_path: ./windows-latest-signed-asset/rewst_agent_config.exe.sha256
        asset_name: rewst_agent_config.win.exe.sha256
        asset_content_type: text/plain

    # Linux
#    - name: Upload Release Assets - Linux (rewst_remote_agent)
#      uses: actions/upload-release-asset@v1
#      env:
#        GITHUB_TOKEN: ${{ secrets.GITHUB_TOKEN }}
#      with:
#        upload_url: ${{ steps.create_release.outputs.upload_url }}
#        asset_path: ./linux-latest-asset/rewst_remote_agent
#        asset_name: rewst_remote_agent.linux.bin
#        asset_content_type: application/octet-stream
#
#    - name: Upload Release Assets - Linux (rewst_service_manager)
#      uses: actions/upload-release-asset@v1
#      env:
#        GITHUB_TOKEN: ${{ secrets.GITHUB_TOKEN }}
#      with:
#        upload_url: ${{ steps.create_release.outputs.upload_url }}
#        asset_path: ./linux-latest-asset/rewst_service_manager
#        asset_name: rewst_service_manager.linux.bin
#        asset_content_type: application/octet-stream
#
#    - name: Upload Release Assets - Linux (rewst_agent_config)
#      uses: actions/upload-release-asset@v1
#      env:
#        GITHUB_TOKEN: ${{ secrets.GITHUB_TOKEN }}
#      with:
#        upload_url: ${{ steps.create_release.outputs.upload_url }}
#        asset_path: ./linux-latest-asset/rewst_agent_config
#        asset_name: rewst_agent_config.linux.bin
#        asset_content_type: application/octet-stream
<<<<<<< HEAD

=======
  
>>>>>>> c4efa59e
    # MacOS
#    - name: Upload Release Assets - MacOS (rewst_remote_agent)
#      uses: actions/upload-release-asset@v1
#      env:
#        GITHUB_TOKEN: ${{ secrets.GITHUB_TOKEN }}
#      with:
#        upload_url: ${{ steps.create_release.outputs.upload_url }}
#        asset_path: ./macos-latest-asset/rewst_remote_agent
#        asset_name: rewst_remote_agent.macos.bin
#        asset_content_type: application/octet-stream
#
#    - name: Upload Release Assets - MacOS (rewst_service_manager)
#      uses: actions/upload-release-asset@v1
#      env:
#        GITHUB_TOKEN: ${{ secrets.GITHUB_TOKEN }}
#      with:
#        upload_url: ${{ steps.create_release.outputs.upload_url }}
#        asset_path: ./macos-latest-asset/rewst_service_manager
#        asset_name: rewst_service_manager.macos.bin
#        asset_content_type: application/octet-stream
#
#    - name: Upload Release Assets - MacOS (rewst_agent_config)
#      uses: actions/upload-release-asset@v1
#      env:
#        GITHUB_TOKEN: ${{ secrets.GITHUB_TOKEN }}
#      with:
#        upload_url: ${{ steps.create_release.outputs.upload_url }}
#        asset_path: ./macos-latest-asset/rewst_agent_config
#        asset_name: rewst_agent_config.macos.bin
#        asset_content_type: application/octet-stream

  delete_release_on_fail:
    runs-on: ubuntu-latest
    if: failure()  # This job runs only if previous jobs fail
    needs: [ update_version, build ]
    steps:
      - name: Delete Release
        env:
          GITHUB_TOKEN: ${{ secrets.GITHUB_TOKEN }}
          OWNER: tim@rewst.io
          REPO: rewst_remote_agent
          TAG_NAME: v${{ needs.update_version.outputs.new_version }}
        run: |
          # Get Release ID
          release_id=$(curl -s -H "Authorization: token $GITHUB_TOKEN" \
            https://api.github.com/repos/$OWNER/$REPO/releases/tags/$TAG_NAME | jq -r '.id')
          
          # Delete Release
          curl -X DELETE -H "Authorization: token $GITHUB_TOKEN" \
            https://api.github.com/repos/$OWNER/$REPO/releases/$release_id<|MERGE_RESOLUTION|>--- conflicted
+++ resolved
@@ -1,9 +1,5 @@
 name: Build
 
-<<<<<<< HEAD
-
-=======
->>>>>>> c4efa59e
 on:
   push:
     branches:
@@ -11,6 +7,7 @@
     paths-ignore:
       - '__version__.py'  # Ignore commits that only update the version file
   pull_request:
+
 
 jobs:
 
@@ -82,21 +79,13 @@
       if: matrix.os == 'windows-latest'
       shell: cmd
       run: .github\workflows\build.bat
-<<<<<<< HEAD
-
-=======
-    
->>>>>>> c4efa59e
+
 #    - name: Run build script (Ubuntu Linux)
 #      if: matrix.os == 'ubuntu-latest'
 #      run: |
 #        chmod +x .github/workflows/build.sh
 #        .github/workflows/build.sh
-<<<<<<< HEAD
-
-=======
-    
->>>>>>> c4efa59e
+
 #    - name: Upload Executable (Linux)
 #      if: matrix.os == 'ubuntu-latest'
 #      uses: actions/upload-artifact@v2
@@ -122,11 +111,7 @@
 #          ./dist/rewst_remote_agent
 #          ./dist/rewst_service_manager
 #          ./dist/rewst_agent_config
-<<<<<<< HEAD
-
-=======
-    
->>>>>>> c4efa59e
+
     - name: Sign with SSL.com CodeSignTool
       if: matrix.os == 'windows-latest'
       shell: pwsh
@@ -327,11 +312,7 @@
 #        asset_path: ./linux-latest-asset/rewst_agent_config
 #        asset_name: rewst_agent_config.linux.bin
 #        asset_content_type: application/octet-stream
-<<<<<<< HEAD
-
-=======
-  
->>>>>>> c4efa59e
+
     # MacOS
 #    - name: Upload Release Assets - MacOS (rewst_remote_agent)
 #      uses: actions/upload-release-asset@v1
